'''
SPDX-License-Identifier: MIT
X-SPDX-Copyright-Text: Copyright (C) 2022, Advanced Micro Devices, Inc.
'''

import string


def stringify_table(rows):
    return [[str(f) for f in row] for row in rows]


def is_int(str):
    try:
        int(str)
        return True
    except:
        return False


def auto_justify_col(col, width):
    if min(map(is_int, col[1:])):
        # All fields (possibly excepting first) are integers.
<<<<<<< HEAD
        just = str.rjust
    else:
        just = str.ljust
    return [just(f, width) for f in col]
=======
        return [f.rjust(width) for f in col]
    else:
        return [f.ljust(width) for f in col]
>>>>>>> c8933711


def justify_col_by_field(justify_field):
    def justify_col(col, width):
        return [justify_field(f, width) for f in col]
    return justify_col

def pad_table(rows, justify_field=None, justify_col=None, col_widths=None):
    if justify_field is None and justify_col is None:
        justify_col = auto_justify_col

    # This is like zip(*rows) except it handles non-uniform row lengths.
    ncols = max(len(row) for row in rows)
    cols = [[i<len(row) and row[i] or '' for row in rows] \
                for i in range(ncols)]

    widths = [max(len(f) for f in col) for col in cols]
    if col_widths:
        widths = list(map(max, widths, col_widths))
        for i, w in enumerate(widths):
            col_widths[i] = w

    if not justify_col:
        if hasattr(justify_field, '__getitem__'):
            justify_col = map(justify_col_by_field, justify_field)
        else:
            justify_col = justify_col_by_field(justify_field)
    if not hasattr(justify_col, '__getitem__'):
        justify_col = [justify_col] * ncols

    cols = [justify_col[i](col, widths[i]) for i, col in enumerate(cols)]
    return zip(*cols)


def fmt_table(rows, colsep=' ', rowsep='\n', pad=True, justify_field=None,
              justify_col=None, col_widths=None):
    rows = stringify_table(rows)
    if pad:
        rows = pad_table(rows, justify_field=justify_field,
                         justify_col=justify_col, col_widths=col_widths)
    return rowsep.join(colsep.join(row) for row in rows)


def playpen():
    test_data = [
        ['name',   'age', 'height'],
        ['david',   37, 180243],
        ['abbie',   38, 150242342],
        ['cameron', 5,  110],
        ]

    widths = [0] * 3
    print( fmt_table(test_data, col_widths=widths) )

    l = "".ljust
    r = "".rjust
    print( fmt_table(test_data, col_widths=widths,
                    justify_field=[r, l, l], colsep=' | ') )

#playpen()<|MERGE_RESOLUTION|>--- conflicted
+++ resolved
@@ -21,16 +21,10 @@
 def auto_justify_col(col, width):
     if min(map(is_int, col[1:])):
         # All fields (possibly excepting first) are integers.
-<<<<<<< HEAD
-        just = str.rjust
-    else:
-        just = str.ljust
-    return [just(f, width) for f in col]
-=======
+
         return [f.rjust(width) for f in col]
     else:
         return [f.ljust(width) for f in col]
->>>>>>> c8933711
 
 
 def justify_col_by_field(justify_field):
